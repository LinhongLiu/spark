--- conflicted
+++ resolved
@@ -29,13 +29,7 @@
   val delayKey = "spark.watermarkDelayMs"
 
   def getDelayMs(delay: CalendarInterval): Long = {
-<<<<<<< HEAD
-    val millisPerDay = TimeUnit.MICROSECONDS.toMillis(CalendarInterval.MICROS_PER_DAY)
-    // We define month as `31 days` to simplify calculation.
-    delay.milliseconds + delay.days * millisPerDay + delay.months * millisPerDay * 31
-=======
     IntervalUtils.getDuration(delay, TimeUnit.MILLISECONDS)
->>>>>>> 4d302cb7
   }
 }
 
